--- conflicted
+++ resolved
@@ -110,13 +110,7 @@
     * @param jsValue The instance as JSON.
     * @return The parsed instance.
     */
-<<<<<<< HEAD
-  def extractInstanceFromJson(jsValue: JsValue): Instance = {
-    jsValue.as[Instance](instanceJsonReads17)
-  }
-=======
   def extractInstanceFromJson(jsValue: JsValue): Instance = jsValue.as[Instance](instanceJsonReads17)
->>>>>>> 42b777ec
 
   // This flow parses all provided instances and updates their goals. It does not save the updated instances.
   override val migrationFlow = Flow[JsValue].map(extractInstanceFromJson)
