package mesosphere.marathon
package core.deployment.impl

import akka.Done
import akka.actor._
import akka.event.EventStream
import akka.pattern._
import com.typesafe.scalalogging.StrictLogging
import mesosphere.marathon.core.event._
import mesosphere.marathon.core.instance.Instance.Id
import mesosphere.marathon.core.instance.{Goal, Instance}
import mesosphere.marathon.core.launchqueue.LaunchQueue
import mesosphere.marathon.core.readiness.ReadinessCheckExecutor
import mesosphere.marathon.core.task.termination.InstanceChangedPredicates.considerTerminal
import mesosphere.marathon.core.task.termination.{KillReason, KillService}
import mesosphere.marathon.core.task.tracker.InstanceTracker
import mesosphere.marathon.state.RunSpec

import scala.async.Async.{async, await}
import scala.collection.{SortedSet, mutable}
import scala.concurrent.ExecutionContext.Implicits.global
import scala.concurrent.{Future, Promise}

class TaskReplaceActor(
    val deploymentManagerActor: ActorRef,
    val status: DeploymentStatus,
    val killService: KillService,
    val launchQueue: LaunchQueue,
    val instanceTracker: InstanceTracker,
    val eventBus: EventStream,
    val readinessCheckExecutor: ReadinessCheckExecutor,
    val runSpec: RunSpec,
    promise: Promise[Unit]) extends Actor with Stash with ReadinessBehavior with StrictLogging {
  import TaskReplaceActor._

  // compute all values ====================================================================================

  // All running instances of this app
  //
  // Killed resident tasks are not expunged from the instances list. Ignore
  // them. LaunchQueue takes care of launching instances against reservations
  // first
  val currentInstances = instanceTracker.specInstancesSync(runSpec.id).filter(_.state.goal == Goal.Running)

  // In case previous master was abdicated while the deployment was still running we might have
  // already started some new tasks.
  // All already started and active tasks are filtered while the rest is considered
  private[this] val (instancesAlreadyStarted, instancesToRemove) = {
    currentInstances.partition(_.runSpecVersion == runSpec.version)
  }

  // The ignition strategy for this run specification
  private[this] val ignitionStrategy = computeRestartStrategy(runSpec, currentInstances.size)

  // compute all variables maintained in this actor =========================================================

  // All instances to kill as set for quick lookup
  private[this] var oldInstanceIds: SortedSet[Id] = instancesToRemove.map(_.instanceId).to[SortedSet]

  // All instances to kill queued up
  private[this] val toKill: mutable.Queue[Instance.Id] = instancesToRemove.map(_.instanceId).to[mutable.Queue]

  // The number of started instances. Defaults to the number of already started instances.
  var instancesStarted: Int = instancesAlreadyStarted.size

  @SuppressWarnings(Array("all")) // async/await
  override def preStart(): Unit = {
    super.preStart()
    // subscribe to all needed events
    eventBus.subscribe(self, classOf[InstanceChanged])
    eventBus.subscribe(self, classOf[InstanceHealthChanged])

    // reconcile the state from a possible previous run
    reconcileAlreadyStartedInstances()

    async {
      // Update run spec in task launcher actor.
      // Currently the [[TaskLauncherActor]] always starts instances with the latest run spec. Let's say there are 2
      // running instances with v1 and 3 scheduled for v1. If the users forces an update to v2 the current logic will
      // kill the 2 running instances and only tell the [[TaskLauncherActor]] to start the 3 scheduled v1 instances with
      // the v2 run spec. We then schedule 2 more v2 instances. In the future we probably want to bind instances to a
      // certain run spec. Until then we have to update the run spec in a [[TaskLauncherActor]]
      await(launchQueue.sync(runSpec))

      // kill old instances to free some capacity
      for (_ <- 0 until ignitionStrategy.nrToKillImmediately) killNextOldInstance()

      // start new instances, if possible
      val launched = await(launchInstances())

      // reset the launch queue delay
      logger.info("Resetting the backoff delay before restarting the runSpec")
      launchQueue.resetDelay(runSpec)

      // it might be possible, that we come here, but nothing is left to do
      checkFinished()

      Done
    }.pipeTo(self)
  }

  override def postStop(): Unit = {
    eventBus.unsubscribe(self)
    super.postStop()
  }

  override def receive: Receive = initializing

  private def initializing: Receive = {
    case Done =>
      context.become(initialized)
      unstashAll()

    case Status.Failure(cause) =>
      // escalate this failure
      throw new IllegalStateException("while loading tasks", cause)

    case stashMe: AnyRef =>
      stash()
  }

  private def initialized: Receive = readinessBehavior orElse replaceBehavior

  def replaceBehavior: Receive = {
    // New instance failed to start, restart it
    case InstanceChanged(id, `version`, `pathId`, condition, Instance(_, Some(agentInfo), _, _, _, _, reservation)) if !oldInstanceIds(id) && considerTerminal(condition) =>
      logger.warn(s"New instance $id is terminal on agent ${agentInfo.agentId} during app $pathId restart: $condition reservation: $reservation")
      instanceTerminated(id)
      instancesStarted -= 1
      launchInstances().pipeTo(self)

    // Old instance successfully killed
    case InstanceChanged(id, _, `pathId`, condition, _) if oldInstanceIds(id) && considerTerminal(condition) =>
      logger.info(s"Instance $id became $condition. Launching more instances.")
      oldInstanceIds -= id
<<<<<<< HEAD
      instanceTerminated(id)
      launchInstances().pipeTo(self).foreach(_ => checkFinished())
=======
      launchInstances()
        .map(_ => CheckFinished)
        .pipeTo(self)
>>>>>>> da9365d8

    // Ignore change events, that are not handled in parent receives
    case _: InstanceChanged =>

    case Status.Failure(e) =>
      // This is the result of failed launchQueue.addAsync(...) call. Log the message and
      // restart this actor. Next reincarnation should try to start from the beginning.
      logger.warn("Failed to launch instances: ", e)
      throw e

    case Done => // This is the result of successful launchQueue.addAsync(...) call. Nothing to do here

    case CheckFinished => checkFinished()

  }

  override def instanceConditionChanged(instanceId: Instance.Id): Unit = {
    if (healthyInstances(instanceId) && readyInstances(instanceId)) killNextOldInstance(Some(instanceId))
    checkFinished()
  }

  def reconcileAlreadyStartedInstances(): Unit = {
    logger.info(s"reconcile: found ${instancesAlreadyStarted.size} already started instances " +
      s"and ${oldInstanceIds.size} old instances: ${currentInstances.map{ i => i.instanceId -> i.state.condition }}")
    instancesAlreadyStarted.foreach(reconcileHealthAndReadinessCheck)
  }

  // Careful not to make this method completely asynchronous - it changes local actor's state `instancesStarted`.
  // Only launching new instances needs to be asynchronous.
  def launchInstances(): Future[Done] = {
    val leftCapacity = math.max(0, ignitionStrategy.maxCapacity - oldInstanceIds.size - instancesStarted)
    val instancesNotStartedYet = math.max(0, runSpec.instances - instancesStarted)
    val instancesToStartNow = math.min(instancesNotStartedYet, leftCapacity)
    if (instancesToStartNow > 0) {
      logger.info(s"Reconciling instances during app $pathId restart: queuing $instancesToStartNow new instances")
      instancesStarted += instancesToStartNow
      launchQueue.add(runSpec, instancesToStartNow)
    } else {
      Future.successful(Done)
    }
  }

  @SuppressWarnings(Array("all")) // async/await
  def killNextOldInstance(maybeNewInstanceId: Option[Instance.Id] = None): Unit = {
    if (toKill.nonEmpty) {
      val dequeued = toKill.dequeue()
      async {
        await(instanceTracker.get(dequeued)) match {
          case None =>
            logger.warn(s"Was about to kill instance ${dequeued} but it did not exist in the instance tracker anymore.")
          case Some(nextOldInstance) =>
            maybeNewInstanceId match {
              case Some(newInstanceId: Instance.Id) =>
                logger.info(s"Killing old ${nextOldInstance.instanceId} because $newInstanceId became reachable")
              case _ =>
                logger.info(s"Killing old ${nextOldInstance.instanceId}")
            }

            if (runSpec.isResident) {
              await(instanceTracker.setGoal(nextOldInstance.instanceId, Goal.Stopped))
            } else {
              await(instanceTracker.setGoal(nextOldInstance.instanceId, Goal.Decommissioned))
            }
            await(killService.killInstance(nextOldInstance, KillReason.Upgrading))
        }
      }
    }
  }

  def checkFinished(): Unit = {
    if (targetCountReached(runSpec.instances) && oldInstanceIds.isEmpty) {
      logger.info(s"All new instances for $pathId are ready and all old instances have been killed")
      promise.trySuccess(())
      context.stop(self)
    } else {
      logger.info(s"For run spec: [${runSpec.id}] there are [${healthyInstances.size}] healthy and " +
        s"[${readyInstances.size}] ready new instances and " +
        s"[${oldInstanceIds.size}] old instances (${oldInstanceIds.take(3)}). Target count is ${runSpec.instances}.")
    }
  }
}

object TaskReplaceActor extends StrictLogging {

  object CheckFinished

  //scalastyle:off
  def props(
    deploymentManagerActor: ActorRef,
    status: DeploymentStatus,
    killService: KillService,
    launchQueue: LaunchQueue,
    instanceTracker: InstanceTracker,
    eventBus: EventStream,
    readinessCheckExecutor: ReadinessCheckExecutor,
    app: RunSpec,
    promise: Promise[Unit]): Props = Props(
    new TaskReplaceActor(deploymentManagerActor, status, killService, launchQueue, instanceTracker, eventBus,
      readinessCheckExecutor, app, promise)
  )

  /** Encapsulates the logic how to get a Restart going */
  private[impl] case class RestartStrategy(nrToKillImmediately: Int, maxCapacity: Int)

  private[impl] def computeRestartStrategy(runSpec: RunSpec, runningInstancesCount: Int): RestartStrategy = {
    // in addition to a spec which passed validation, we require:
    require(runSpec.instances > 0, s"instances must be > 0 but is ${runSpec.instances}")
    require(runningInstancesCount >= 0, s"running instances count must be >=0 but is $runningInstancesCount")

    val minHealthy = (runSpec.instances * runSpec.upgradeStrategy.minimumHealthCapacity).ceil.toInt
    var maxCapacity = (runSpec.instances * (1 + runSpec.upgradeStrategy.maximumOverCapacity)).toInt
    var nrToKillImmediately = math.max(0, runningInstancesCount - minHealthy)

    if (minHealthy == maxCapacity && maxCapacity <= runningInstancesCount) {
      if (runSpec.isResident) {
        // Kill enough instances so that we end up with one instance below minHealthy.
        // TODO: We need to do this also while restarting, since the kill could get lost.
        nrToKillImmediately = runningInstancesCount - minHealthy + 1
        logger.info(
          "maxCapacity == minHealthy for resident app: " +
            s"adjusting nrToKillImmediately to $nrToKillImmediately in order to prevent over-capacity for resident app"
        )
      } else {
        logger.info("maxCapacity == minHealthy: Allow temporary over-capacity of one instance to allow restarting")
        maxCapacity += 1
      }
    }

    logger.info(s"For minimumHealthCapacity ${runSpec.upgradeStrategy.minimumHealthCapacity} of ${runSpec.id.toString} leave " +
      s"$minHealthy instances running, maximum capacity $maxCapacity, killing $nrToKillImmediately of " +
      s"$runningInstancesCount running instances immediately. (RunSpec version ${runSpec.version})")

    assume(nrToKillImmediately >= 0, s"nrToKillImmediately must be >=0 but is $nrToKillImmediately")
    assume(maxCapacity > 0, s"maxCapacity must be >0 but is $maxCapacity")
    def canStartNewInstances: Boolean = minHealthy < maxCapacity || runningInstancesCount - nrToKillImmediately < maxCapacity
    assume(canStartNewInstances, "must be able to start new instances")

    RestartStrategy(nrToKillImmediately = nrToKillImmediately, maxCapacity = maxCapacity)
  }
}
<|MERGE_RESOLUTION|>--- conflicted
+++ resolved
@@ -133,14 +133,9 @@
     case InstanceChanged(id, _, `pathId`, condition, _) if oldInstanceIds(id) && considerTerminal(condition) =>
       logger.info(s"Instance $id became $condition. Launching more instances.")
       oldInstanceIds -= id
-<<<<<<< HEAD
-      instanceTerminated(id)
-      launchInstances().pipeTo(self).foreach(_ => checkFinished())
-=======
       launchInstances()
         .map(_ => CheckFinished)
         .pipeTo(self)
->>>>>>> da9365d8
 
     // Ignore change events, that are not handled in parent receives
     case _: InstanceChanged =>
