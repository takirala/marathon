package mesosphere.marathon
package test

import java.time.Clock

import akka.stream.Materializer
import com.github.fge.jackson.JsonLoader
import com.github.fge.jsonschema.core.report.ProcessingReport
import com.github.fge.jsonschema.main.JsonSchemaFactory
import mesosphere.marathon.Protos.Constraint
import mesosphere.marathon.Protos.Constraint.Operator
import mesosphere.marathon.api.JsonTestHelper
import mesosphere.marathon.core.condition.Condition
import mesosphere.marathon.core.instance.{Goal, Instance, LocalVolumeId}
import mesosphere.marathon.core.instance.Instance.InstanceState
import mesosphere.marathon.core.instance.update.InstanceChangeHandler
import mesosphere.marathon.core.launcher.impl.{ReservationLabels, TaskLabels}
import mesosphere.marathon.core.leadership.LeadershipModule
import mesosphere.marathon.core.storage.store.impl.memory.InMemoryPersistenceStore
import mesosphere.marathon.core.pod.Network
import mesosphere.marathon.core.task.Task
import mesosphere.marathon.core.task.tracker.{InstanceTracker, InstanceTrackerModule}
import mesosphere.marathon.raml.{Raml, Resources}
import mesosphere.marathon.state.Container.Docker
import mesosphere.marathon.state.Container.PortMapping
import mesosphere.marathon.state.PathId._
import mesosphere.marathon.state._
import mesosphere.marathon.storage.repository.InstanceRepository
import mesosphere.marathon.stream.Implicits._
import mesosphere.mesos.protos
import mesosphere.mesos.protos.{FrameworkID, OfferID, Range, RangesResource, Resource, ScalarResource, SlaveID}
import mesosphere.mesos.protos.Implicits._
import mesosphere.util.state.FrameworkId
import org.apache.mesos.Protos.DomainInfo
import org.apache.mesos.Protos.DomainInfo.FaultDomain
import org.apache.mesos.Protos.Resource.{DiskInfo, ReservationInfo}
import org.apache.mesos.Protos._
import org.apache.mesos.{Protos => Mesos}
import play.api.libs.json.Json

import scala.concurrent.ExecutionContext
import scala.concurrent.duration._
import scala.util.Random

object MarathonTestHelper {

  lazy val clock = Clock.systemUTC()

  def makeConfig(args: String*): AllConf = {
    new AllConf(args.toIndexedSeq) {
      // scallop will trigger sys exit
      override protected def onError(e: Throwable): Unit = throw e
      verify()
    }
  }

  def defaultConfig(
    maxInstancesPerOffer: Int = 1,
    minReviveOffersInterval: Long = 100,
    mesosRole: Option[String] = None,
    acceptedResourceRoles: Option[Set[String]] = None,
    envVarsPrefix: Option[String] = None,
    maxZkNodeSize: Option[Int] = None,
    internalStorageBackend: Option[String] = None): AllConf = {

    var args = Seq(
      "--master", "127.0.0.1:5050",
      "--max_instances_per_offer", maxInstancesPerOffer.toString,
      "--min_revive_offers_interval", minReviveOffersInterval.toString,
      "--mesos_authentication_principal", "marathon"
    )

    mesosRole.foreach(args ++= Seq("--mesos_role", _))
    acceptedResourceRoles.foreach(v => args ++= Seq("--default_accepted_resource_roles", v.mkString(",")))
    maxZkNodeSize.foreach(size => args ++= Seq("--zk_max_node_size", size.toString))
    envVarsPrefix.foreach(args ++= Seq("--env_vars_prefix", _))
    internalStorageBackend.foreach(backend => args ++= Seq("--internal_store_backend", backend))
    makeConfig(args: _*)
  }

  val frameworkID: FrameworkID = FrameworkID("marathon")
  val frameworkId: FrameworkId = FrameworkId("").mergeFromProto(frameworkID)

  def makeBasicOffer(cpus: Double = 4.0, mem: Double = 16000, disk: Double = 1.0,
    beginPort: Int = 31000, endPort: Int = 32000, role: String = ResourceRole.Unreserved,
    reservation: Option[ReservationLabels] = None, gpus: Double = 0.0): Offer.Builder = {

    require(role != ResourceRole.Unreserved || reservation.isEmpty, "reserved resources cannot have role *")

    def heedReserved(resource: Mesos.Resource): Mesos.Resource = {
      reservation match {
        case Some(reservationWithLabels) =>
          val labels = reservationWithLabels.mesosLabels
          val reservation =
            Mesos.Resource.ReservationInfo.newBuilder()
              .setPrincipal("marathon")
              .setLabels(labels)
          resource.toBuilder.setReservation(reservation).build()
        case None =>
          resource
      }
    }

    val cpusResource = heedReserved(ScalarResource(Resource.CPUS, cpus, role = role))
    val gpuResource = heedReserved(ScalarResource(Resource.GPUS, gpus, role = role))
    val memResource = heedReserved(ScalarResource(Resource.MEM, mem, role = role))
    val diskResource = heedReserved(ScalarResource(Resource.DISK, disk, role = role))
    val portsResource = if (beginPort <= endPort) {
      Some(heedReserved(RangesResource(
        Resource.PORTS,
        Seq(Range(beginPort.toLong, endPort.toLong)),
        role
      )))
    } else {
      None
    }
    val offerBuilder = Offer.newBuilder
      .setId(OfferID("1"))
      .setFrameworkId(frameworkID)
      .setSlaveId(SlaveID("slave0"))
      .setHostname("localhost")
      .addResources(cpusResource)
      .addResources(gpuResource)
      .addResources(memResource)
      .addResources(diskResource)

    portsResource.foreach(offerBuilder.addResources)

    offerBuilder
  }

  def makeBasicOfferWithUnavailability(startTime: Timestamp, duration: FiniteDuration = Duration(5, MINUTES)): Offer.Builder = {
    val unavailableOfferBuilder = Unavailability.newBuilder()
      .setStart(TimeInfo.newBuilder().setNanoseconds(startTime.nanos))

    if (duration.isFinite()) {
      unavailableOfferBuilder.setDuration(DurationInfo.newBuilder().setNanoseconds(duration.toNanos))
    }

    MarathonTestHelper.makeBasicOffer().setUnavailability(unavailableOfferBuilder.build())
  }

  def mountSource(path: Option[String]): Mesos.Resource.DiskInfo.Source = {
    val b = Mesos.Resource.DiskInfo.Source.newBuilder.
      setType(Mesos.Resource.DiskInfo.Source.Type.MOUNT)
    path.foreach { p =>
      b.setMount(Mesos.Resource.DiskInfo.Source.Mount.newBuilder.
        setRoot(p))
    }

    b.build
  }

  def mountSource(path: String): Mesos.Resource.DiskInfo.Source =
    mountSource(Some(path))

  def mountDisk(path: Option[String]): Mesos.Resource.DiskInfo = {
    // val source = Mesos.Resource.DiskInfo.sour
    Mesos.Resource.DiskInfo.newBuilder.
      setSource(
        mountSource(path)).
        build
  }

  def mountDisk(path: String): Mesos.Resource.DiskInfo =
    mountDisk(Some(path))

  def pathSource(path: Option[String]): Mesos.Resource.DiskInfo.Source = {
    val b = Mesos.Resource.DiskInfo.Source.newBuilder.
      setType(Mesos.Resource.DiskInfo.Source.Type.PATH)
    path.foreach { p =>
      b.setPath(Mesos.Resource.DiskInfo.Source.Path.newBuilder.
        setRoot(p))
    }

    b.build
  }

  def pathSource(path: String): Mesos.Resource.DiskInfo.Source =
    pathSource(Some(path))

  def pathDisk(path: Option[String]): Mesos.Resource.DiskInfo = {
    // val source = Mesos.Resource.DiskInfo.sour
    Mesos.Resource.DiskInfo.newBuilder.
      setSource(
        pathSource(path)).
        build
  }

  def pathDisk(path: String): Mesos.Resource.DiskInfo =
    pathDisk(Some(path))

  def scalarResource(
    name: String, d: Double, role: String = ResourceRole.Unreserved,
    providerId: Option[protos.ResourceProviderID] = None, reservation: Option[ReservationInfo] = None,
    disk: Option[DiskInfo] = None): Mesos.Resource = {

    val builder = Mesos.Resource
      .newBuilder()
      .setName(name)
      .setType(Value.Type.SCALAR)
      .setScalar(Value.Scalar.newBuilder().setValue(d))
      .setRole(role)

    providerId.foreach { providerId =>
      val proto = Mesos.ResourceProviderID.newBuilder().setValue(providerId.value)
      builder.setProviderId(proto)
    }
    reservation.foreach(builder.setReservation)
    disk.foreach(builder.setDisk)

    builder.build()
  }

  def portsResource(
    begin: Long, end: Long, role: String = ResourceRole.Unreserved,
    reservation: Option[ReservationInfo] = None): Mesos.Resource = {

    val ranges = Mesos.Value.Ranges.newBuilder()
      .addRange(Mesos.Value.Range.newBuilder().setBegin(begin).setEnd(end))

    val builder = Mesos.Resource
      .newBuilder()
      .setName(Resource.PORTS)
      .setType(Value.Type.RANGES)
      .setRanges(ranges)
      .setRole(role)

    reservation.foreach(builder.setReservation)

    builder.build()
  }

  def reservation(principal: String, labels: Map[String, String] = Map.empty): Mesos.Resource.ReservationInfo = {
    Mesos.Resource.ReservationInfo.newBuilder()
      .setPrincipal(principal)
      .setLabels(labels.toMesosLabels)
      .build()
  }

  def constraint(field: String, operator: String, value: Option[String]): Constraint = {
    val b = Constraint.newBuilder.
      setField(field).
      setOperator(Operator.valueOf(operator))
    value.foreach(b.setValue)
    b.build
  }

  def reservedDisk(id: String, size: Double = 4096, role: String = ResourceRole.Unreserved,
    principal: String = "test", containerPath: String = "/container"): Mesos.Resource.Builder = {
    Mesos.Resource.newBuilder()
      .setType(Mesos.Value.Type.SCALAR)
      .setName(Resource.DISK)
      .setScalar(Mesos.Value.Scalar.newBuilder.setValue(size))
      .setRole(role)
      .setReservation(ReservationInfo.newBuilder().setPrincipal(principal))
      .setDisk(DiskInfo.newBuilder()
        .setPersistence(DiskInfo.Persistence.newBuilder().setId(id))
        .setVolume(Mesos.Volume.newBuilder()
          .setMode(Mesos.Volume.Mode.RW)
          .setContainerPath(containerPath)
        )
      )
  }

  def newDomainInfo(region: String, zone: String): DomainInfo = {
    DomainInfo.newBuilder
      .setFaultDomain(
        FaultDomain.newBuilder
          .setZone(FaultDomain.ZoneInfo.newBuilder.setName(zone))
          .setRegion(FaultDomain.RegionInfo.newBuilder.setName(region)))
      .build
  }

  /**
    * @param ranges how many port ranges should be included in this offer
    * @return
    */
  def makeBasicOfferWithManyPortRanges(ranges: Int): Offer.Builder = {
    val role = ResourceRole.Unreserved
    val cpusResource = ScalarResource(Resource.CPUS, 4.0, role = role)
    val memResource = ScalarResource(Resource.MEM, 16000, role = role)
    val diskResource = ScalarResource(Resource.DISK, 1.0, role = role)
    val portsResource = RangesResource(
      Resource.PORTS,
      List.tabulate(ranges)(_ * 2 + 1).map(p => Range(p.toLong, (p + 1).toLong)),
      role
    )

    val offerBuilder = Offer.newBuilder
      .setId(OfferID("1"))
      .setFrameworkId(frameworkID)
      .setSlaveId(SlaveID("slave0"))
      .setHostname("localhost")
      .addResources(cpusResource)
      .addResources(memResource)
      .addResources(diskResource)
      .addResources(portsResource)

    offerBuilder
  }

  def makeBasicOfferWithRole(cpus: Double, mem: Double, disk: Double,
    beginPort: Int, endPort: Int, role: String) = {
    val portsResource = RangesResource(
      Resource.PORTS,
      Seq(Range(beginPort.toLong, endPort.toLong)),
      role
    )
    val cpusResource = ScalarResource(Resource.CPUS, cpus, role)
    val memResource = ScalarResource(Resource.MEM, mem, role)
    val diskResource = ScalarResource(Resource.DISK, disk, role)
    Offer.newBuilder
      .setId(OfferID("1"))
      .setFrameworkId(frameworkID)
      .setSlaveId(SlaveID("slave0"))
      .setHostname("localhost")
      .addResources(cpusResource)
      .addResources(memResource)
      .addResources(diskResource)
      .addResources(portsResource)
  }

  def makeOneCPUTask(taskId: String): TaskInfo.Builder = makeOneCPUTask(TaskID.newBuilder().setValue(taskId).build())
  def makeOneCPUTask(taskId: Task.Id): TaskInfo.Builder = makeOneCPUTask(TaskID.newBuilder().setValue(taskId.idString).build())
  def makeOneCPUTask(taskId: TaskID): TaskInfo.Builder = {
    TaskInfo.newBuilder()
      .setName("true")
      .setTaskId(taskId)
      .setSlaveId(SlaveID("slave1"))
      .setCommand(CommandInfo.newBuilder().setShell(true).addArguments("true"))
      .addResources(ScalarResource(Resource.CPUS, 1.0, ResourceRole.Unreserved))
  }

  def makeBasicApp() = AppDefinition(
    id = "/test-app".toPath,
    resources = Resources(cpus = 1.0, mem = 64.0, disk = 1.0),
    executor = "//cmd",
    portDefinitions = Seq(PortDefinition(0))
  )

  lazy val appSchema = {
    val appJson = "/public/api/v2/schema/AppDefinition.json"
    val appDefinition = JsonLoader.fromResource(appJson)
    val factory = JsonSchemaFactory.byDefault()
    factory.getJsonSchema(appDefinition)
  }

  def validateJsonSchema(app: AppDefinition, valid: Boolean = true): Unit = {
    // TODO: Revalidate the decision to disallow null values in schema
    // Possible resolution: Do not render null values in our formats by default anymore.
    val appStr = Json.prettyPrint(JsonTestHelper.removeNullFieldValues(Json.toJson(Raml.toRaml(app))))
    validateJsonSchemaForString(appStr, valid)
  }

  // TODO(jdef) re-think validating against this schema; we should be validating against RAML instead
  def validateJsonSchemaForString(appStr: String, valid: Boolean): Unit = {
    val appJson = JsonLoader.fromString(appStr)
    val validationResult: ProcessingReport = appSchema.validate(appJson)
    lazy val pretty = Json.prettyPrint(Json.parse(appStr))
    assert(validationResult.isSuccess == valid, s"validation errors $validationResult for json:\n$pretty")
  }

  def createTaskTrackerModule(
    leadershipModule: LeadershipModule,
    store: Option[InstanceRepository] = None)(implicit mat: Materializer): InstanceTrackerModule = {

    implicit val ctx = ExecutionContext.Implicits.global
    val instanceRepo = store.getOrElse {
      val store = new InMemoryPersistenceStore()
      store.markOpen()
      InstanceRepository.inMemRepository(store)
    }
    val updateSteps = Seq.empty[InstanceChangeHandler]

    new InstanceTrackerModule(clock, defaultConfig(), leadershipModule, instanceRepo, updateSteps) {
      // some tests create only one actor system but create multiple task trackers
      override protected lazy val instanceTrackerActorName: String = s"taskTracker_${Random.alphanumeric.take(10).mkString}"
    }
  }

  def emptyInstance(): Instance = Instance(
    instanceId = Task.Id.forRunSpec(PathId("/test")).instanceId,
<<<<<<< HEAD
    agentInfo = Some(Instance.AgentInfo("", None, None, None, Nil)),
    state = InstanceState(Condition.Created, since = clock.now(), None, healthy = None),
=======
    agentInfo = Instance.AgentInfo("", None, None, None, Nil),
    state = InstanceState(Condition.Created, since = clock.now(), None, healthy = None, goal = Goal.Running),
>>>>>>> 967f6c88
    tasksMap = Map.empty[Task.Id, Task],
    runSpecVersion = clock.now(),
    UnreachableStrategy.default(),
    None
  )

  def createTaskTracker(
    leadershipModule: LeadershipModule,
    store: Option[InstanceRepository] = None)(implicit mat: Materializer): InstanceTracker = {
    createTaskTrackerModule(leadershipModule, store).instanceTracker
  }

  def persistentVolumeResources(taskId: Task.Id, localVolumeIds: LocalVolumeId*) = localVolumeIds.map { id =>
    Mesos.Resource.newBuilder()
      .setName("disk")
      .setType(Mesos.Value.Type.SCALAR)
      .setScalar(Mesos.Value.Scalar.newBuilder().setValue(10))
      .setRole("test")
      .setReservation(
        Mesos.Resource.ReservationInfo
          .newBuilder()
          .setPrincipal("principal")
          .setLabels(TaskLabels.labelsForTask(frameworkId, taskId).mesosLabels)
      )
      .setDisk(Mesos.Resource.DiskInfo.newBuilder()
        .setPersistence(Mesos.Resource.DiskInfo.Persistence.newBuilder().setId(id.idString))
        .setVolume(Mesos.Volume.newBuilder()
          .setContainerPath(id.name)
          .setMode(Mesos.Volume.Mode.RW)))
      .build()
  }

  def offerWithVolumes(taskId: Task.Id, localVolumeIds: LocalVolumeId*) = {
    MarathonTestHelper.makeBasicOffer(
      reservation = Some(TaskLabels.labelsForTask(frameworkId, taskId)),
      role = "test"
    ).addAllResources(persistentVolumeResources(taskId, localVolumeIds: _*).asJava).build()
  }

  def offerWithVolumes(taskId: Task.Id, hostname: String, agentId: String, localVolumeIds: LocalVolumeId*) = {
    MarathonTestHelper.makeBasicOffer(
      reservation = Some(TaskLabels.labelsForTask(frameworkId, taskId)),
      role = "test"
    ).setHostname(hostname)
      .setSlaveId(Mesos.SlaveID.newBuilder().setValue(agentId).build())
      .addAllResources(persistentVolumeResources(taskId, localVolumeIds: _*).asJava).build()
  }

  def offerWithVolumesOnly(taskId: Task.Id, localVolumeIds: LocalVolumeId*) = {
    MarathonTestHelper.makeBasicOffer()
      .clearResources()
      .addAllResources(persistentVolumeResources(taskId, localVolumeIds: _*).asJava)
      .build()
  }

  def addVolumesToOffer(offer: Offer.Builder, taskId: Task.Id, localVolumeIds: LocalVolumeId*): Offer.Builder = {
    offer
      .addAllResources(persistentVolumeResources(taskId, localVolumeIds: _*).asJava)
  }

  def appWithPersistentVolume(): AppDefinition = {
    MarathonTestHelper.makeBasicApp().copy(
      container = Some(mesosContainerWithPersistentVolume)
    )
  }

  def mesosContainerWithPersistentVolume = Container.Mesos(
    volumes = Seq(VolumeWithMount(
      volume = PersistentVolume(name = None, persistent = PersistentVolumeInfo(10)), // must match persistentVolumeResources
      mount = VolumeMount(volumeName = None, mountPath = "persistent-volume"))))

  def mesosIpAddress(ipAddress: String) = {
    Mesos.NetworkInfo.IPAddress.newBuilder().setIpAddress(ipAddress).build
  }

  def networkInfoWithIPAddress(ipAddress: Mesos.NetworkInfo.IPAddress) = {
    Mesos.NetworkInfo.newBuilder().addIpAddresses(ipAddress).build
  }

  def containerStatusWithNetworkInfo(networkInfo: Mesos.NetworkInfo) = {
    Mesos.ContainerStatus.newBuilder().addNetworkInfos(networkInfo).build
  }

  object Implicits {
    implicit class AppDefinitionImprovements(app: AppDefinition) {
      def withPortDefinitions(portDefinitions: Seq[PortDefinition]): AppDefinition =
        app.copy(portDefinitions = portDefinitions)

      def withNoPortDefinitions(): AppDefinition = app.withPortDefinitions(Seq.empty)

      def withDockerNetworks(networks: Network*): AppDefinition = {
        val docker = app.container.getOrElse(Container.Mesos()) match {
          case docker: Docker => docker
          case _ => Docker(image = "busybox")
        }

        app.copy(container = Some(docker), networks = networks.to[Seq])
      }

      def withPortMappings(newPortMappings: Seq[PortMapping]): AppDefinition = {
        val container = app.container.getOrElse(Container.Mesos())
        val docker = container.docker.getOrElse(Docker(image = "busybox")).copy(portMappings = newPortMappings)

        app.copy(container = Some(docker))
      }

      def withHealthCheck(healthCheck: mesosphere.marathon.core.health.HealthCheck): AppDefinition =
        app.copy(healthChecks = Set(healthCheck))
    }

    implicit class TaskImprovements(task: Task) {
      def withNetworkInfo(networkInfo: core.task.state.NetworkInfo): Task = {
        val newStatus = task.status.copy(networkInfo = networkInfo)
        task.copy(status = newStatus)
      }

      def withNetworkInfo(hostName: Option[String] = None, hostPorts: Seq[Int] = Nil, networkInfos: scala.collection.Seq[NetworkInfo] = Nil): Task = {
        def containerStatus(networkInfos: scala.collection.Seq[NetworkInfo]) = {
          Mesos.ContainerStatus.newBuilder().addAllNetworkInfos(networkInfos.asJava)
        }
        def mesosStatus(taskId: Task.Id, mesosStatus: Option[TaskStatus], networkInfos: scala.collection.Seq[NetworkInfo]): Option[TaskStatus] = {
          val taskState = mesosStatus.fold(TaskState.TASK_STAGING)(_.getState)
          Some(mesosStatus.getOrElse(Mesos.TaskStatus.getDefaultInstance).toBuilder
            .setContainerStatus(containerStatus(networkInfos))
            .setState(taskState)
            .setTaskId(taskId.mesosTaskId)
            .build)
        }
        val taskStatus = mesosStatus(task.taskId, task.status.mesosStatus, networkInfos)
        val ipAddresses: Seq[Mesos.NetworkInfo.IPAddress] = networkInfos.flatMap(_.getIpAddressesList)(collection.breakOut)
        val initialNetworkInfo = core.task.state.NetworkInfo(
          hostName.getOrElse("host.some"),
          hostPorts = hostPorts,
          ipAddresses = ipAddresses)
        val networkInfo = taskStatus.fold(initialNetworkInfo)(initialNetworkInfo.update)
        withNetworkInfo(networkInfo).withStatus(_.copy(mesosStatus = taskStatus))
      }

      def withStatus(update: Task.Status => Task.Status): Task = task.copy(status = update(task.status))
    }
  }

}<|MERGE_RESOLUTION|>--- conflicted
+++ resolved
@@ -381,13 +381,8 @@
 
   def emptyInstance(): Instance = Instance(
     instanceId = Task.Id.forRunSpec(PathId("/test")).instanceId,
-<<<<<<< HEAD
     agentInfo = Some(Instance.AgentInfo("", None, None, None, Nil)),
-    state = InstanceState(Condition.Created, since = clock.now(), None, healthy = None),
-=======
-    agentInfo = Instance.AgentInfo("", None, None, None, Nil),
     state = InstanceState(Condition.Created, since = clock.now(), None, healthy = None, goal = Goal.Running),
->>>>>>> 967f6c88
     tasksMap = Map.empty[Task.Id, Task],
     runSpecVersion = clock.now(),
     UnreachableStrategy.default(),
